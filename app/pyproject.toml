--- conflicted
+++ resolved
@@ -3,11 +3,7 @@
 version = "0.1.0"
 description = "Web app for devpush"
 readme = "README.md"
-<<<<<<< HEAD
-requires-python = ">=3.13,<3.14"
-=======
 requires-python = "==3.13.*"
->>>>>>> 794e6884
 dependencies = [
     "fastapi>=0.115.12",
     "fastapi-cli>=0.0.7",
